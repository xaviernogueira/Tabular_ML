# Tabular_MachineLearning_Projects

A repo to store my tabular machine learning code and pet-projects. Specific projects (such as a Kaggle competition) will be stored in their own sub-directory.

To run this code, start by cloning the conda environment stored in `environment.yml`. If any of this brings value to you, do me a solid and give this repo a star!

# Contents
<<<<<<< HEAD
## `/ml_models`
In order to enable experimentation, I defined  the Abstract Base Class `MLModel` in `ml_model_shared.py`, which allows all models implementing it's signature to be swapped interchangeably within K-Fold CV, model ensembles, and `optuna` hyperparameter optimization.
=======
## `/machine_learning_projects`
* [Kaggle_Predicting-Parkinson-Disease-Progression](https://github.com/xaviernogueira/Tabular_ML/tree/main/machine_learning_projects/Kaggle_Predicting-Parkinson-Disease-Progression)

## `/tabular_ml.ml_models`
In order to enable experimentation, I defined  the Abstract Base Class `MLModel` in `ml_model_shared.py`, which allows all models implementing it's signature to be swapped interchangeably within K-Fold CV, model ensembles, and `optuna` hyperparameter optimization. 
>>>>>>> 8546703b

Each concrete implementations of `MLModel` has the following:
* `train_model()` - returns a trained instance of the model after being passes X, and Y `pandas.DataFrame` and `pandas.Series` respectively.
* `make_predictions()` - trains a model and returns predictions on a testing X `pandas.DataFrame` as a `numpy.array`.
* `objective()` - The name is misleading somewhat to align with `optuna` conventions. This function takes an `optuna.trial.Trial` as an argument and returns a performance score defined in `ml_model_shared.py`. The "meat" of the function defines the hyperparameter search space for a given model.

In `ml_model_shared` I also stored evaluation functions that accept any concrete implementation of `MLModel`:
* `k_fold_cv()` runs K-Fold Cross Validation and stores all relevant outputs including model instances in a `KFoldOutput` python `dataclasses.dataclass` instance.
* `find_optimal_parameters()` and `performance_scoring()` work together to enable an `optuna` search of the hyperaparameter space with a given scoring metric. Note that the mean K-Fold score +/- (depending on metric polarity) the standard deviation between folds is used.

I implemented the following concrete implementations of `MLModel`, each stored in it's own sub-module:

**CatBoost:**
* `catboost_model.CatBoostRegressionModel`
* `catboost_model.CatBoostClassificationModel`

**XGBoost:**
* `xgboost_model.XGBoostRegressionModel`

**LightGBM:**
* `lgbm_model.LightGBMRegressionModel`

**Sklearn Linear Models:**
* `linear_models.LinearRegressionModel`
* `linear_models.RidgeRegressionModel`
* `linear_models.LassoRegressionModel`
* `linear_models.ElasticNetRegressionModel`
* `linear_models.BayesianRidgeRegressionModel`

**Support Vector Models:**
* `svr_model.SupportVectorRegressionModel` (not implemented)

**Neural Network Models:**
* `nn_model.NeuralNetworkRegressionModel` (not implemented)<|MERGE_RESOLUTION|>--- conflicted
+++ resolved
@@ -5,16 +5,11 @@
 To run this code, start by cloning the conda environment stored in `environment.yml`. If any of this brings value to you, do me a solid and give this repo a star!
 
 # Contents
-<<<<<<< HEAD
-## `/ml_models`
-In order to enable experimentation, I defined  the Abstract Base Class `MLModel` in `ml_model_shared.py`, which allows all models implementing it's signature to be swapped interchangeably within K-Fold CV, model ensembles, and `optuna` hyperparameter optimization.
-=======
 ## `/machine_learning_projects`
 * [Kaggle_Predicting-Parkinson-Disease-Progression](https://github.com/xaviernogueira/Tabular_ML/tree/main/machine_learning_projects/Kaggle_Predicting-Parkinson-Disease-Progression)
 
 ## `/tabular_ml.ml_models`
 In order to enable experimentation, I defined  the Abstract Base Class `MLModel` in `ml_model_shared.py`, which allows all models implementing it's signature to be swapped interchangeably within K-Fold CV, model ensembles, and `optuna` hyperparameter optimization. 
->>>>>>> 8546703b
 
 Each concrete implementations of `MLModel` has the following:
 * `train_model()` - returns a trained instance of the model after being passes X, and Y `pandas.DataFrame` and `pandas.Series` respectively.
